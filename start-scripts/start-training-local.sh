--- conflicted
+++ resolved
@@ -1,29 +1,18 @@
 #!/usr/bin/env bash
 
 python train_and_evaluate/train.py \
-<<<<<<< HEAD
- --device cpu --batch-size 2 --image-sizes 72,36,36 --pooling-layers 0,0,0 --encoding-layers 3,2,2 --data-types tas,tas,tas \
- --img-names 20cr-train.h5,20cr-small.h5,20cr-small.h5 --mask-names single_temp_mask.h5,single_temp_mask_small.h5,single_temp_mask_small.h5 \
- --data-root-dir ../data/20cr/ \
-=======
  --device cpu --batch-size 2 --image-sizes 128,64,64,64 --pooling-layers 3,2,2,2 --encoding-layers 4,4,4,4 --data-types pr,tas,uas,vas \
  --img-names radolan.h5,rea2-tas.h5,rea2-uas.h5,rea2-vas.h5 --mask-names single_radar_fail_128x128.h5,mask_ones_tas_64x64.h5,mask_ones_uas_64x64.h5,mask_ones_vas_64x64.h5 \
  --data-root-dir ../data/radolan-rea2-128x128/ \
->>>>>>> 5ef73baf
  --mask-dir masks/ \
  --snapshot-dir snapshots/temperature/20cr-lstm-test1/ \
  --log-dir logs/temperature/20cr-lstm-2/ \
- --lstm-steps 0 \
+ --lstm-steps 2 \
  --prev-next-steps 0 \
  --out-channels 1 \
  --max-iter 1000000 \
  --save-model-interval 10000 \
- --log-interval 10 \
+ --log-interval 1000 \
  --save-snapshot-image \
-<<<<<<< HEAD
- --weights kaiming \
  --attention \
-=======
- --attention \
- --disable-skip-layers
->>>>>>> 5ef73baf
+ --disable-skip-layers